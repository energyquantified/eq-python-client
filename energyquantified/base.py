from .http import Session

from .api import (
    InstancesAPI,
    MetadataAPI,
    RealtoMetadataAPI,
    TimeseriesAPI,
    PeriodsAPI,
    PeriodInstancesAPI,
    OhlcAPI,
    SrmcAPI,
    CurveUpdateEventAPI,
)
from .exceptions import UnauthorizedError, InitializationError


# Defaults

BASE_PATH = "https://app.energyquantified.com/api"


class EnergyQuantified:
    """
    The Time Series API client.

    Wraps the Energy Quantified Time Series API. Handles validation, network
    errors, rate limiting, and parsing of the API responses.

    Exactly one of **api_key** and **api_key_file** must be set at
    the same time. **api_key_file** shall be the file path to a file
    that contains just the API key (blank lines a stripped when read).

    :param api_key: The API key for your user account
    :type api_key: string, optional
    :param api_key_file: A file path to a file that contains the API key
    :type api_key_file: string, file, optional
    :param ssl_verify: Whether or not to verify the server certificate,\
                       defaults to True
    :type ssl_verify: bool, optional
    :param timeout: Maximum timeout per HTTP request, defaults to 20.0
    :type timeout: float, optional
    :param http_delay: The minimum number of seconds between the start of\
                       each HTTP request, defaults to 0.0667 seconds (15 req/s)
    :type http_delay: float, optional
<<<<<<< HEAD
    :param api_url: The root URL for the API
    :type api_url: string, optional
    :param last_id_file: A file path to a file that keeps track of the last\
                       event id received from the curve events stream
    :type last_id_file: string, optional
=======
    :param proxies: Map of proxies, defaults to None (no proxy)
    :type proxies: dict, optional
>>>>>>> 21d9987b

    **Basic usage:**

       >>> from energyquantified import EnergyQuantified
       >>> eq = EnergyQuantified(api_key="aaaa-bbbb-cccc-dddd")
       >>> eq.metadata.curves(q="de wind power actual")

    If you intend to listen to the curve events stream, keep track of the
    last event received between sesssions by supplying the **last_id_file**
    parameter with a file path. The file will be created for you if it does
    not already exist. This is useful in the case of a disconnect or
    an unexpected termination.
        
        >>> from energyquantified import EnergyQuantified
        >>> eq = EnergyQuantified(
        >>>     api_key="aaaa-bbbb-cccc-dddd,
        >>>     last_id_file="last_id_file.json", # file path
        >>> )
    
    The file can also be created inside a folder (which will also be created):
    
        >>> from energyquantified import EnergyQuantified
        >>> eq = EnergyQuantified(
        >>>     api_key="aaaa-bbbb-cccc-dddd,
        >>>     last_id_file="folder_name/last_id_file.json",
        >>> )
    """

    def __init__(
            self,
            api_key=None,
            api_key_file=None,
            ssl_verify=True,
<<<<<<< HEAD
            timeout=15.0,
            http_delay=0.125,
            api_url=BASE_PATH,
            last_id_file=None,
=======
            timeout=20.0,
            http_delay=0.0667,
            api_url=BASE_PATH,
            proxies=None,
>>>>>>> 21d9987b
        ):
        # Simple validations
        assert api_key or api_key_file, "api_key is missing"
        if api_key:
            assert not api_key_file, (
                "Exactly one of 'api_key' and 'api_key_file' "
                "must be set at the same time, but both were given"
            )
        if api_key_file:
            assert not api_key, (
                "Exactly one of 'api_key' and 'api_key_file' "
                "must be set at the same time, but both were given"
            )
        assert timeout >= 0, "timeout must be larger than 0s"
        assert http_delay >= 0.05, (
            "http_delay must be 0.05s or slower (20 req/s)"
        )
        assert api_url, "api_url is missing"
<<<<<<< HEAD
        assert api_url.startswith(("http", "https")), f"api_url must start with 'http' or 'https'"
=======
        assert proxies is None or isinstance(proxies, dict), "proxies must be None or a dict"
>>>>>>> 21d9987b
        # Attributes
        self._api_key = _find_api_key(api_key, api_key_file)
        self._api_url = api_url
        # HTTP client
        self._session = Session(
            timeout=timeout,
            verify=ssl_verify,
            base_url=self._api_url,
            headers={
                "X-API-Key": self._api_key,
            },
            delay=http_delay,
            proxies=proxies,
        )
        # --- Public members ---
        #: See :py:class:`energyquantified.api.MetadataAPI`. For metadata
        #: queries (such as curve search and place lookups).
        self.metadata = MetadataAPI(self)
        #: See :py:class:`energyquantified.api.TimeseriesAPI`. For loading
        #: time series data.
        self.timeseries = TimeseriesAPI(self)
        #: See :py:class:`energyquantified.api.InstancesAPI`. For loading
        #: time series instances.
        self.instances = InstancesAPI(self)
        #: See :py:class:`energyquantified.api.PeriodsAPI`. For
        #: loading period-based series.
        self.periods = PeriodsAPI(self)
        #: See :py:class:`energyquantified.api.PeriodInstancesAPI`. For
        #: loading instances of period-based series.
        self.period_instances = PeriodInstancesAPI(self)
        #: See :py:class:`energyquantified.api.OhlcAPI`. For loading
        #: OHLC data in various ways
        self.ohlc = OhlcAPI(self)
        #: See :py:class:`energyquantified.api.SrmcAPI`. For loading and
        #: calculating short-run marginal costs (SRMC) from OHLC data.
        self.srmc = SrmcAPI(self)
        #: See :py:class:`energyquantified.api.CurveUpdateEventAPI`. For
        #: using the curve events stream.
        # Create ws url (http -> ws, https -> wss)
        events_ws_url = f"{self._api_url.replace('http', 'ws')}/events/curves"
        self.events = CurveUpdateEventAPI(events_ws_url, self._api_key, last_id_file)

    def is_api_key_valid(self):
        """
        Check if the supplied API key is valid/user account can sign in.

        Does so by trying to load the categories list. If it succeeds, then
        the user has supplied a valid API key.

        :return: True if API key is valid, otherwise False
        :rtype: bool
        :raises APIError: If there were any network- or server-related \
            issues while check the API key
        """
        try:
            self.metadata.categories()
            return True
        except UnauthorizedError:
            return False


class RealtoConnection:
    """
    The Time Series API client for customers subscribing via Realto.

    Wraps a Energy Quantified Time Series API on Realto. Handles validation,
    network errors, rate limiting, and parsing of the API responses.

    You must specify the **api_url**. There are constants with predefined
    URLs in this class.

    Exactly one of **api_key** and **api_key_file** must be set at
    the same time. **api_key_file** shall be the file path to a file
    that contains just the API key (blank lines a stripped when read).

    :param api_url: The root URL for the API, such as\
        'https://api.realto.io/energyquantified-germany'
    :type api_url: string
    :param api_key: The API key for your user account
    :type api_key: string, optional
    :param api_key_file: A file path to a file that contains the API key
    :type api_key_file: string, file, optional
    :param ssl_verify: Whether or not to verify the server certificate,\
                       defaults to True
    :type ssl_verify: bool, optional
    :param timeout: Maximum timeout per HTTP request, defaults to 20.0
    :type timeout: float, optional
    :param http_delay: The minimum number of seconds between the start of\
                       each HTTP request, defaults to 0.1 seconds (10 req/s)
    :type http_delay: float, optional
    :param proxies: Map of proxies, defaults to None (no proxy)
    :type proxies: dict, optional

    **Basic usage:**

       >>> from energyquantified import RealtoConnection
       >>> eq = RealtoConnection(
       >>>     api_url=RealtoConnection.API_URL_GERMANY,
       >>>     api_key="aaaa-bbbb-cccc-dddd"
       >>> )
       >>> eq.metadata.curves(q="de wind power actual")
    """

    #: The base URL for the German data API on Realto.
    API_URL_GERMANY = 'https://api.realto.io/energyquantified-germany'

    #: The base URL for the French data API on Realto.
    API_URL_FRANCE = 'https://api.realto.io/energyquantified-france'

    #: The base URL for the Netherlands data API on Realto.
    API_URL_NETHERLANDS = 'https://api.realto.io/energyquantified-netherlands'

    #: The base URL for the UK data API on Realto.
    API_URL_UK = 'https://api.realto.io/energyquantified-greatbritain'

    #: The base URL for the Belgium data API on Realto.
    API_URL_BELGIUM = 'https://api.realto.io/energyquantified-belgium'

    def __init__(
            self,
            api_url=None,
            api_key=None,
            api_key_file=None,
            ssl_verify=True,
            timeout=20.0,
            http_delay=0.1,
            proxies=None,
        ):
        # Simple validations
        assert api_url, "api_url is missing"
        assert api_key or api_key_file, "api_key is missing"
        if api_key:
            assert not api_key_file, (
                "Exactly one of 'api_key' and 'api_key_file' "
                "must be set at the same time, but both were given"
            )
        if api_key_file:
            assert not api_key, (
                "Exactly one of 'api_key' and 'api_key_file' "
                "must be set at the same time, but both were given"
            )
        assert timeout >= 0, "timeout must be larger than 0s"
        assert http_delay >= 0.05, (
            "http_delay must be 0.05s or slower (20 req/s)"
        )
        assert proxies is None or isinstance(proxies, dict), "proxies must be None or a dict"
        # Attributes
        self._api_url = api_url
        self._api_key = _find_api_key(api_key, api_key_file)
        # HTTP client
        self._session = Session(
            timeout=timeout,
            verify=ssl_verify,
            base_url=self._api_url,
            headers={
                "Ocp-Apim-Subscription-Key": self._api_key,
            },
            delay=http_delay,
            proxies=proxies,
        )
        # --- Public members ---
        #: See :py:class:`energyquantified.api.MetadataAPI`. For metadata
        #: queries (such as curve search and place lookups).
        self.metadata = RealtoMetadataAPI(self)
        #: See :py:class:`energyquantified.api.TimeseriesAPI`. For loading
        #: time series data.
        self.timeseries = TimeseriesAPI(self)
        #: See :py:class:`energyquantified.api.InstancesAPI`. For loading
        #: time series instances.
        self.instances = InstancesAPI(self)
        #: See :py:class:`energyquantified.api.PeriodsAPI`. For
        #: loading period-based series.
        self.periods = PeriodsAPI(self)
        #: See :py:class:`energyquantified.api.PeriodInstancesAPI`. For
        #: loading instances of period-based series.
        self.period_instances = PeriodInstancesAPI(self)

    def is_api_key_valid(self):
        """
        Check if the supplied API key is valid/user account can sign in.

        Does so by trying to load the categories list. If it succeeds, then
        the user has supplied a valid API key.

        :return: True if API key is valid, otherwise False
        :rtype: bool
        :raises APIError: If there were any network- or server-related \
            issues while check the API key
        """
        try:
            self.metadata.curves(page_size=10)
            return True
        except UnauthorizedError:
            return False


def _find_api_key(api_key, api_key_file):
    # With the API key, it's easy
    if api_key:
        return api_key
    # Open the file and read the key
    try:
        with open(api_key_file, mode='r', encoding='utf-8') as f:
            api_key = f.read().strip()
            if not api_key:
                raise InitializationError(
                    f"Could not read API key from file '{api_key_file}' "
                    "because it was empty"
                )
            return api_key
    except IOError as e:
        raise InitializationError(
            f"Could not read API key from file '{api_key_file}'. "
            f"Reason: {e}"
        ) from e<|MERGE_RESOLUTION|>--- conflicted
+++ resolved
@@ -42,16 +42,13 @@
     :param http_delay: The minimum number of seconds between the start of\
                        each HTTP request, defaults to 0.0667 seconds (15 req/s)
     :type http_delay: float, optional
-<<<<<<< HEAD
     :param api_url: The root URL for the API
     :type api_url: string, optional
+    :param proxies: Map of proxies, defaults to None (no proxy)
+    :type proxies: dict, optional
     :param last_id_file: A file path to a file that keeps track of the last\
                        event id received from the curve events stream
     :type last_id_file: string, optional
-=======
-    :param proxies: Map of proxies, defaults to None (no proxy)
-    :type proxies: dict, optional
->>>>>>> 21d9987b
 
     **Basic usage:**
 
@@ -85,17 +82,11 @@
             api_key=None,
             api_key_file=None,
             ssl_verify=True,
-<<<<<<< HEAD
-            timeout=15.0,
-            http_delay=0.125,
-            api_url=BASE_PATH,
-            last_id_file=None,
-=======
             timeout=20.0,
             http_delay=0.0667,
             api_url=BASE_PATH,
             proxies=None,
->>>>>>> 21d9987b
+            last_id_file=None,
         ):
         # Simple validations
         assert api_key or api_key_file, "api_key is missing"
@@ -114,11 +105,8 @@
             "http_delay must be 0.05s or slower (20 req/s)"
         )
         assert api_url, "api_url is missing"
-<<<<<<< HEAD
         assert api_url.startswith(("http", "https")), f"api_url must start with 'http' or 'https'"
-=======
         assert proxies is None or isinstance(proxies, dict), "proxies must be None or a dict"
->>>>>>> 21d9987b
         # Attributes
         self._api_key = _find_api_key(api_key, api_key_file)
         self._api_url = api_url
