from .http import Session

from .api import (
    InstancesAPI,
    MetadataAPI,
    RealtoMetadataAPI,
    TimeseriesAPI,
    PeriodsAPI,
    PeriodInstancesAPI,
    OhlcAPI,
    SrmcAPI,
)
from .exceptions import UnauthorizedError, InitializationError


# Defaults

BASE_PATH = "https://app.energyquantified.com/api"


class EnergyQuantified:
    """
    The Time Series API client.

    Wraps the Energy Quantified Time Series API. Handles validation, network
    errors, rate limiting, and parsing of the API responses.

    Exactly one of **api_key** and **api_key_file** must be set at
    the same time. **api_key_file** shall be the file path to a file
    that contains just the API key (blank lines a stripped when read).

    :param api_key: The API key for your user account
    :type api_key: string, optional
    :param api_key_file: A file path to a file that contains the API key
    :type api_key_file: string, file, optional
    :param ssl_verify: Whether or not to verify the server certificate,\
                       defaults to True
    :type ssl_verify: bool, optional
    :param timeout: Maximum timeout per HTTP request, defaults to 20.0
    :type timeout: float, optional
    :param http_delay: The minimum number of seconds between the start of\
                       each HTTP request, defaults to 0.0667 seconds (15 req/s)
    :type http_delay: float, optional
    :param proxies: Map of proxies, defaults to an empty dict (no proxy)
    :type proxies: dict, optional

    **Basic usage:**

       >>> from energyquantified import EnergyQuantified
       >>> eq = EnergyQuantified(api_key="aaaa-bbbb-cccc-dddd")
       >>> eq.metadata.curves(q="de wind power actual")

    """

    def __init__(
            self,
            api_key=None,
            api_key_file=None,
            ssl_verify=True,
            timeout=20.0,
            http_delay=0.0667,
            api_url=BASE_PATH,
            proxies={},
        ):
        # Simple validations
        assert api_key or api_key_file, "api_key is missing"
        if api_key:
            assert not api_key_file, (
                "Exactly one of 'api_key' and 'api_key_file' "
                "must be set at the same time, but both were given"
            )
        if api_key_file:
            assert not api_key, (
                "Exactly one of 'api_key' and 'api_key_file' "
                "must be set at the same time, but both were given"
            )
        assert timeout >= 0, "timeout must be larger than 0s"
        assert http_delay >= 0.05, (
            "http_delay must be 0.05s or slower (20 req/s)"
        )
        assert api_url, "api_url is missing"
        assert isinstance(proxies, dict), "proxies must be a dict"
        # Attributes
        self._api_key = _find_api_key(api_key, api_key_file)
        self._api_url = api_url
        # HTTP client
        self._session = Session(
            timeout=timeout,
            verify=ssl_verify,
            base_url=self._api_url,
            headers={
                "X-API-Key": self._api_key,
            },
            delay=http_delay,
            proxies=proxies,
        )
        # --- Public members ---
        #: See :py:class:`energyquantified.api.MetadataAPI`. For metadata
        #: queries (such as curve search and place lookups).
        self.metadata = MetadataAPI(self)
        #: See :py:class:`energyquantified.api.TimeseriesAPI`. For loading
        #: time series data.
        self.timeseries = TimeseriesAPI(self)
        #: See :py:class:`energyquantified.api.InstancesAPI`. For loading
        #: time series instances.
        self.instances = InstancesAPI(self)
        #: See :py:class:`energyquantified.api.PeriodsAPI`. For
        #: loading period-based series.
        self.periods = PeriodsAPI(self)
        #: See :py:class:`energyquantified.api.PeriodInstancesAPI`. For
        #: loading instances of period-based series.
        self.period_instances = PeriodInstancesAPI(self)
        #: See :py:class:`energyquantified.api.OhlcAPI`. For loading
        #: OHLC data in various ways
        self.ohlc = OhlcAPI(self)
        #: See :py:class:`energyquantified.api.SrmcAPI`. For loading and
        #: calculating short-run marginal costs (SRMC) from OHLC data.
        self.srmc = SrmcAPI(self)

    def is_api_key_valid(self):
        """
        Check if the supplied API key is valid/user account can sign in.

        Does so by trying to load the categories list. If it succeeds, then
        the user has supplied a valid API key.

        :return: True if API key is valid, otherwise False
        :rtype: bool
        :raises APIError: If there were any network- or server-related \
            issues while check the API key
        """
        try:
            self.metadata.categories()
            return True
        except UnauthorizedError:
            return False


class RealtoConnection:
    """
    The Time Series API client for customers subscribing via Realto.

    Wraps a Energy Quantified Time Series API on Realto. Handles validation,
    network errors, rate limiting, and parsing of the API responses.

    You must specify the **api_url**. There are

    Exactly one of **api_key** and **api_key_file** must be set at
    the same time. **api_key_file** shall be the file path to a file
    that contains just the API key (blank lines a stripped when read).

    :param api_url: The root URL for the API, such as
    :type api_url: string, optional
    :param api_key: The API key for your user account
    :type api_key: string, optional
    :param api_key_file: A file path to a file that contains the API key
    :type api_key_file: string, file, optional
    :param ssl_verify: Whether or not to verify the server certificate,\
                       defaults to True
    :type ssl_verify: bool, optional
    :param timeout: Maximum timeout per HTTP request, defaults to 20.0
    :type timeout: float, optional
    :param http_delay: The minimum number of seconds between the start of\
                       each HTTP request, defaults to 0.1 seconds (10 req/s)
    :type http_delay: float, optional
    :param proxies: Map of proxies, defaults to an empty dict (no proxy)
    :type proxies: dict, optional

    **Basic usage:**

       >>> from energyquantified import RealtoConnection
       >>> eq = RealtoConnection(
       >>>     api_url=RealtoConnection.API_URL_GERMANY,
       >>>     api_key="aaaa-bbbb-cccc-dddd"
       >>> )
       >>> eq.metadata.curves(q="de wind power actual")

    """

    #: The base URL for the German data API on Realto.
    API_URL_GERMANY = 'https://api.realto.io/energyquantified-germany'

    #: The base URL for the French data API on Realto.
    API_URL_FRANCE = 'https://api.realto.io/energyquantified-france'

    #: The base URL for the Netherlands data API on Realto.
    API_URL_NETHERLANDS = 'https://api.realto.io/energyquantified-netherlands'

    #: The base URL for the UK data API on Realto.
    API_URL_UK = 'https://api.realto.io/energyquantified-greatbritain'

    #: The base URL for the Belgium data API on Realto.
    API_URL_BELGIUM = 'https://api.realto.io/energyquantified-belgium'

    def __init__(
            self,
            api_url=None,
            api_key=None,
            api_key_file=None,
            ssl_verify=True,
<<<<<<< HEAD
            timeout=15.0,
            http_delay=0.125,
            proxies={},
=======
            timeout=20.0,
            http_delay=0.1
>>>>>>> c54129b8
        ):
        # Simple validations
        assert api_url, "api_url is missing"
        assert api_key or api_key_file, "api_key is missing"
        if api_key:
            assert not api_key_file, (
                "Exactly one of 'api_key' and 'api_key_file' "
                "must be set at the same time, but both were given"
            )
        if api_key_file:
            assert not api_key, (
                "Exactly one of 'api_key' and 'api_key_file' "
                "must be set at the same time, but both were given"
            )
        assert timeout >= 0, "timeout must be larger than 0s"
        assert http_delay >= 0.05, (
            "http_delay must be 0.05s or slower (20 req/s)"
        )
        assert isinstance(proxies, dict), "proxies must be a dict"
        # Attributes
        self._api_url = api_url
        self._api_key = _find_api_key(api_key, api_key_file)
        # HTTP client
        self._session = Session(
            timeout=timeout,
            verify=ssl_verify,
            base_url=self._api_url,
            headers={
                "Ocp-Apim-Subscription-Key": self._api_key,
            },
            delay=http_delay,
            proxies=proxies,
        )
        # --- Public members ---
        #: See :py:class:`energyquantified.api.MetadataAPI`. For metadata
        #: queries (such as curve search and place lookups).
        self.metadata = RealtoMetadataAPI(self)
        #: See :py:class:`energyquantified.api.TimeseriesAPI`. For loading
        #: time series data.
        self.timeseries = TimeseriesAPI(self)
        #: See :py:class:`energyquantified.api.InstancesAPI`. For loading
        #: time series instances.
        self.instances = InstancesAPI(self)
        #: See :py:class:`energyquantified.api.PeriodsAPI`. For
        #: loading period-based series.
        self.periods = PeriodsAPI(self)
        #: See :py:class:`energyquantified.api.PeriodInstancesAPI`. For
        #: loading instances of period-based series.
        self.period_instances = PeriodInstancesAPI(self)

    def is_api_key_valid(self):
        """
        Check if the supplied API key is valid/user account can sign in.

        Does so by trying to load the categories list. If it succeeds, then
        the user has supplied a valid API key.

        :return: True if API key is valid, otherwise False
        :rtype: bool
        :raises APIError: If there were any network- or server-related \
            issues while check the API key
        """
        try:
            self.metadata.curves(page_size=10)
            return True
        except UnauthorizedError:
            return False


def _find_api_key(api_key, api_key_file):
    # With the API key, it's easy
    if api_key:
        return api_key
    # Open the file and read the key
    try:
        with open(api_key_file, mode='r', encoding='utf-8') as f:
            api_key = f.read().strip()
            if not api_key:
                raise InitializationError(
                    f"Could not read API key from file '{api_key_file}' "
                    "because it was empty"
                )
            return api_key
    except IOError as e:
        raise InitializationError(
            f"Could not read API key from file '{api_key_file}'. "
            f"Reason: {e}"
        ) from e<|MERGE_RESOLUTION|>--- conflicted
+++ resolved
@@ -198,14 +198,9 @@
             api_key=None,
             api_key_file=None,
             ssl_verify=True,
-<<<<<<< HEAD
-            timeout=15.0,
-            http_delay=0.125,
+            timeout=20.0,
+            http_delay=0.1,
             proxies={},
-=======
-            timeout=20.0,
-            http_delay=0.1
->>>>>>> c54129b8
         ):
         # Simple validations
         assert api_url, "api_url is missing"
